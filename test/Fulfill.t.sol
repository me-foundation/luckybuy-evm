--- conflicted
+++ resolved
@@ -105,11 +105,8 @@
         bytes32 orderHash,
         uint256 amount,
         uint256 reward,
-<<<<<<< HEAD
+        uint256 fee,
         bytes32 digest
-=======
-        uint256 fee
->>>>>>> 6f6e05a7
     );
 
     // Flag to track if we should run the actual tests
@@ -220,11 +217,8 @@
             orderHash, // orderHash
             COMMIT_AMOUNT, // amount
             REWARD, // reward
-<<<<<<< HEAD
+            0,
             digest
-=======
-            0
->>>>>>> 6f6e05a7
         );
         vm.prank(RECEIVER);
         luckyBuy.commit{value: COMMIT_AMOUNT}(
@@ -349,11 +343,8 @@
             orderHash, // orderHash
             COMMIT_AMOUNT, // amount
             REWARD, // reward
-<<<<<<< HEAD
+            commitFee, // fee
             fail_digest
-=======
-            commitFee // fee
->>>>>>> 6f6e05a7
         );
 
         vm.prank(RECEIVER);
@@ -493,11 +484,8 @@
             orderHash, // orderHash
             FAIL_COMMIT_AMOUNT, // amount
             REWARD, // reward
-<<<<<<< HEAD
+            0, // fee
             fail_digest
-=======
-            0 // fee
->>>>>>> 6f6e05a7
         );
         vm.prank(RECEIVER);
         luckyBuy.commit{value: FAIL_COMMIT_AMOUNT}(
@@ -814,6 +802,7 @@
             orderHash, // orderHash
             COMMIT_AMOUNT, // amount
             REWARD, // reward
+            0, // fee
             digest
         );
         vm.prank(RECEIVER);
