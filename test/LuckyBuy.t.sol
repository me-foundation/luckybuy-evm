// SPDX-License-Identifier: Unlicense
pragma solidity 0.8.28;

import "forge-std/Test.sol";
import "src/LuckyBuy.sol";

contract TestLuckyBuyCommit is Test {
    LuckyBuy luckyBuy;
    address admin = address(0x1);
    address user = address(0x2);
    address receiver = address(0x3);
    address cosigner = address(0x4);
    uint256 protocolFee = 0;

    uint256 seed = 12345;
    bytes32 orderHash = hex"1234";
    uint256 amount = 1 ether;
    uint256 reward = 10 ether; // 10% odds

    event Commit(
        address indexed sender,
        uint256 indexed commitId,
        address indexed receiver,
        address cosigner,
        uint256 seed,
        uint256 counter,
        bytes32 orderHash,
        uint256 amount,
        uint256 reward,
<<<<<<< HEAD
        bytes32 digest
=======
        uint256 fee
>>>>>>> 6f6e05a7
    );

    event Withdrawal(address indexed sender, uint256 amount);

    event MaxRewardUpdated(uint256 oldMaxReward, uint256 newMaxReward);

    function setUp() public {
        vm.startPrank(admin);
        luckyBuy = new LuckyBuy(protocolFee);
        vm.deal(admin, 100 ether);
        vm.deal(receiver, 100 ether);
        vm.deal(address(this), 100 ether);
        // Add a cosigner for testing
        luckyBuy.addCosigner(cosigner);
        vm.stopPrank();
    }

    function testCommitSuccess() public {
        vm.startPrank(user);
        vm.deal(user, amount);

        // Note: We can't easily check the hash in the event since it's calculated inside the contract
        vm.expectEmit(true, true, true, false); // We don't check the non-indexed parameters
        emit Commit(
            user,
            0, // First commit ID should be 0
            receiver,
            cosigner,
            seed,
            0, // First counter for this receiver should be 0
            orderHash,
            amount,
            reward,
<<<<<<< HEAD
            bytes32(0)
=======
            0
>>>>>>> 6f6e05a7
        );

        luckyBuy.commit{value: amount}(
            receiver,
            cosigner,
            seed,
            orderHash,
            reward
        );

        assertEq(
            luckyBuy.luckyBuyCount(receiver),
            1,
            "Receiver counter should be incremented"
        );

        (
            uint256 id,
            address storedReceiver,
            address storedCosigner,
            uint256 storedSeed,
            uint256 storedCounter,
            bytes32 storedOrderHash,
            uint256 storedAmount,
            uint256 storedReward
        ) = luckyBuy.luckyBuys(0);

        assertEq(id, 0, "Commit ID should be 0");
        assertEq(storedReceiver, receiver, "Receiver should match");
        assertEq(storedCosigner, cosigner, "Cosigner should match");
        assertEq(storedSeed, seed, "Seed should match");
        assertEq(storedCounter, 0, "Counter should be 0");
        assertEq(storedOrderHash, orderHash, "Order hash should match");
        assertEq(storedAmount, amount, "Amount should match");
        assertEq(storedReward, reward, "Reward should match");
        vm.stopPrank();
    }

    function testCommitMultipleTimes() public {
        vm.startPrank(user);
        vm.deal(user, amount * 2);

        luckyBuy.commit{value: amount}(
            receiver,
            cosigner,
            seed,
            orderHash,
            reward
        );

        assertEq(
            luckyBuy.luckyBuyCount(receiver),
            1,
            "Receiver counter should be 1 after first commit"
        );

        luckyBuy.commit{value: amount}(
            receiver,
            cosigner,
            seed + 1,
            "secondOrderHash",
            reward
        );

        assertEq(
            luckyBuy.luckyBuyCount(receiver),
            2,
            "Receiver counter should be 2 after second commit"
        );

        (
            uint256 id,
            address storedReceiver,
            address storedCosigner,
            uint256 storedSeed,
            uint256 storedCounter,
            bytes32 storedOrderHash,
            uint256 storedAmount,
            uint256 storedReward
        ) = luckyBuy.luckyBuys(1);

        assertEq(id, 1, "Second commit ID should be 1");
        assertEq(storedReceiver, receiver, "Receiver should match");
        assertEq(storedCosigner, cosigner, "Cosigner should match");
        assertEq(storedSeed, seed + 1, "Seed should match");
        assertEq(storedCounter, 1, "Counter should be 1 for second commit");
        assertEq(storedOrderHash, "secondOrderHash", "Order hash should match");
        assertEq(storedAmount, amount, "Amount should match");
        assertEq(storedReward, reward, "Reward should match");
        vm.stopPrank();
    }

    function testCommitWithZeroAmount() public {
        vm.startPrank(user);

        vm.expectRevert(LuckyBuy.InvalidAmount.selector);
        luckyBuy.commit{value: 0}(receiver, cosigner, seed, orderHash, reward);

        vm.stopPrank();
    }

    function testCommitWithInvalidCosigner() public {
        address invalidCosigner = address(0x5);
        vm.startPrank(user);
        vm.deal(user, amount);

        // Act & Assert - Should revert with InvalidCosigner
        vm.expectRevert(LuckyBuy.InvalidCosigner.selector);
        luckyBuy.commit{value: amount}(
            receiver,
            invalidCosigner,
            seed,
            orderHash,
            reward
        );

        vm.stopPrank();
    }

    function testCommitWithZeroAddressReceiver() public {
        vm.startPrank(user);
        vm.deal(user, amount);

        vm.expectRevert(LuckyBuy.InvalidReceiver.selector);
        luckyBuy.commit{value: amount}(
            address(0),
            cosigner,
            seed,
            orderHash,
            reward
        );

        vm.stopPrank();
    }

    function testCommitWithRemovedCosigner() public {
        vm.startPrank(admin);
        luckyBuy.removeCosigner(cosigner);
        vm.stopPrank();

        vm.startPrank(user);
        vm.deal(user, amount);

        vm.expectRevert(LuckyBuy.InvalidCosigner.selector);
        luckyBuy.commit{value: amount}(
            receiver,
            cosigner,
            seed,
            orderHash,
            reward
        );

        vm.stopPrank();
    }

    function testCommitFromDifferentUsers() public {
        address user2 = address(0x6);

        vm.startPrank(user);
        vm.deal(user, amount);
        luckyBuy.commit{value: amount}(
            receiver,
            cosigner,
            seed,
            orderHash,
            reward
        );
        vm.stopPrank();

        vm.startPrank(user2);
        vm.deal(user2, amount);
        luckyBuy.commit{value: amount}(
            receiver,
            cosigner,
            seed + 1,
            orderHash,
            reward
        );
        vm.stopPrank();
        assertEq(
            luckyBuy.luckyBuyCount(receiver),
            2,
            "Receiver counter should be 2 after commits from two users"
        );

        (
            uint256 id1,
            address receiver1,
            address cosigner1,
            ,
            ,
            bytes32 orderHash1,
            uint256 amount1,
            uint256 reward1
        ) = luckyBuy.luckyBuys(0);

        (
            uint256 id2,
            address receiver2,
            address cosigner2,
            ,
            ,
            bytes32 orderHash2,
            uint256 amount2,
            uint256 reward2
        ) = luckyBuy.luckyBuys(1);

        assertEq(id1, 0, "First commit ID should be 0");
        assertEq(id2, 1, "Second commit ID should be 1");
        assertEq(receiver1, receiver, "First receiver should match");
        assertEq(receiver2, receiver, "Second receiver should match");
        assertEq(orderHash1, orderHash, "First order hash should match");
        assertEq(orderHash2, orderHash, "Second order hash should match");
        assertEq(amount1, amount, "First amount should match");
        assertEq(amount2, amount, "Second amount should match");
        assertEq(reward1, reward, "First reward should match");
        assertEq(reward2, reward, "Second reward should match");
    }

    function testCommitToDifferentReceivers() public {
        address receiver2 = address(0x7);

        vm.startPrank(user);
        vm.deal(user, amount * 2);

        luckyBuy.commit{value: amount}(
            receiver,
            cosigner,
            seed,
            orderHash,
            reward
        );

        luckyBuy.commit{value: amount}(
            receiver2,
            cosigner,
            seed + 1,
            orderHash,
            reward
        );

        assertEq(
            luckyBuy.luckyBuyCount(receiver),
            1,
            "First receiver counter should be 1"
        );
        assertEq(
            luckyBuy.luckyBuyCount(receiver2),
            1,
            "Second receiver counter should be 1"
        );

        (
            ,
            address storedReceiver1,
            ,
            ,
            uint256 storedCounter1,
            ,
            ,
            uint256 storedReward1
        ) = luckyBuy.luckyBuys(0);

        (
            ,
            address storedReceiver2,
            ,
            ,
            uint256 storedCounter2,
            ,
            ,
            uint256 storedReward2
        ) = luckyBuy.luckyBuys(1);

        assertEq(
            storedReceiver1,
            receiver,
            "First stored receiver should match"
        );
        assertEq(
            storedReceiver2,
            receiver2,
            "Second stored receiver should match"
        );
        assertEq(storedCounter1, 0, "First receiver counter should be 0");
        assertEq(storedCounter2, 0, "Second receiver counter should be 0");
        assertEq(storedReward1, reward, "First reward should match");
        assertEq(storedReward2, reward, "Second reward should match");

        vm.stopPrank();
    }

    function testCommitWithVaryingAmounts() public {
        uint256 amount1 = 0.5 ether;
        uint256 amount2 = 2 ether;

        vm.startPrank(user);
        vm.deal(user, amount1 + amount2);

        luckyBuy.commit{value: amount1}(
            receiver,
            cosigner,
            seed,
            orderHash,
            reward
        );

        luckyBuy.commit{value: amount2}(
            receiver,
            cosigner,
            seed + 1,
            orderHash,
            reward
        );

        (, , , , , , uint256 storedAmount1, uint256 storedReward1) = luckyBuy
            .luckyBuys(0);

        (, , , , , , uint256 storedAmount2, uint256 storedReward2) = luckyBuy
            .luckyBuys(1);

        assertEq(storedAmount1, amount1, "First stored amount should match");
        assertEq(storedAmount2, amount2, "Second stored amount should match");
        assertEq(storedReward1, reward, "First stored reward should match");
        assertEq(storedReward2, reward, "Second stored reward should match");

        vm.stopPrank();
    }

    function testCommitCounterIncrement() public {
        vm.startPrank(user);
        vm.deal(user, amount * 5);
        for (uint i = 0; i < 5; i++) {
            console.log("Here:");
            luckyBuy.commit{value: amount}(
                receiver,
                cosigner,
                seed + i,
                orderHash,
                reward
            );

            assertEq(
                luckyBuy.luckyBuyCount(receiver),
                i + 1,
                "Receiver counter should increment correctly"
            );

            (, , , , uint256 storedCounter, , , ) = luckyBuy.luckyBuys(i);
            console.log(storedCounter);
            assertEq(storedCounter, i, "Stored counter should match index");
        }

        vm.stopPrank();
    }

    function testSetMaxReward() public {
        uint256 startMaxReward = luckyBuy.maxReward();

        vm.expectRevert();
        luckyBuy.commit{value: amount}(
            receiver,
            cosigner,
            seed,
            orderHash,
            startMaxReward * 2
        );

        vm.expectRevert();
        luckyBuy.setMaxReward(startMaxReward * 2);

        vm.startPrank(admin);
        luckyBuy.setMaxReward(startMaxReward * 2);

        assertEq(luckyBuy.maxReward(), startMaxReward * 2);

        luckyBuy.commit{value: amount}(
            receiver,
            cosigner,
            seed,
            orderHash,
            startMaxReward * 2
        );

        vm.expectRevert();
        luckyBuy.commit{value: amount}(
            receiver,
            cosigner,
            seed,
            orderHash,
            startMaxReward * 3
        );
    }

    function testDepositTreasury() public {
        // Initial balance check
        uint256 initialBalance = address(luckyBuy).balance;

        // Test direct ETH transfer
        vm.deal(user, 1 ether);
        vm.prank(user);
        (bool success, ) = address(luckyBuy).call{value: 1 ether}("");

        assertTrue(success, "ETH transfer should succeed");
        assertEq(
            address(luckyBuy).balance,
            initialBalance + 1 ether,
            "Contract balance should increase by 1 ether"
        );
    }

    function testDepositTreasuryFromDifferentAccounts() public {
        address user2 = address(0x8);
        uint256 initialBalance = address(luckyBuy).balance;

        // First deposit from user1
        vm.deal(user, 0.5 ether);
        vm.prank(user);
        (bool success1, ) = address(luckyBuy).call{value: 0.5 ether}("");

        // Second deposit from user2
        vm.deal(user2, 1.5 ether);
        vm.prank(user2);
        (bool success2, ) = address(luckyBuy).call{value: 1.5 ether}("");

        assertTrue(success1 && success2, "Both transfers should succeed");
        assertEq(
            address(luckyBuy).balance,
            initialBalance + 2 ether,
            "Contract balance should increase by total amount"
        );
    }

    function testPredictAddressAndPreFund() public {
        // Calculate the future address of LuckyBuy contract
        address predictedAddress = computeCreateAddress(
            admin,
            vm.getNonce(admin)
        );

        // Pre-fund the future contract address
        vm.deal(predictedAddress, 5 ether);
        assertEq(
            predictedAddress.balance,
            5 ether,
            "Predicted address should be funded"
        );

        // Deploy LuckyBuy from admin account
        vm.prank(admin);
        LuckyBuy newLuckyBuy = new LuckyBuy(protocolFee);

        // Verify the deployment address matches prediction
        assertEq(
            address(newLuckyBuy),
            predictedAddress,
            "Deployed address should match prediction"
        );

        // Verify the contract balance is preserved
        assertEq(
            address(newLuckyBuy).balance,
            5 ether,
            "Contract should maintain pre-funded balance"
        );
    }

    function testCommitWithEqualValueAndReward() public {
        vm.startPrank(user);
        vm.deal(user, 1 ether);

        // Try to commit with msg.value equal to reward
        // Guarantee win, but they pay a fee
        luckyBuy.commit{value: 1 ether}(
            receiver,
            cosigner,
            seed,
            orderHash,
            1 ether // reward equal to msg.value
        );

        vm.stopPrank();
    }

    function testPauseAndUnpause() public {
        vm.startPrank(admin);
        luckyBuy.pause();
        vm.stopPrank();

        assertEq(luckyBuy.paused(), true);

        vm.expectRevert();
        luckyBuy.pause();

        vm.startPrank(admin);
        luckyBuy.unpause();
        vm.stopPrank();

        vm.expectRevert();
        luckyBuy.unpause();

        assertEq(luckyBuy.paused(), false);
    }

    function testCommitWhenPaused() public {
        vm.startPrank(admin);
        luckyBuy.pause();
        vm.stopPrank();

        vm.expectRevert();
        luckyBuy.commit{value: amount}(
            receiver,
            cosigner,
            seed,
            orderHash,
            reward
        );
    }

    function testFulfillWhenPaused() public {
        // First create a valid commit
        vm.startPrank(receiver);
        luckyBuy.commit{value: amount}(
            receiver,
            cosigner,
            seed,
            orderHash,
            reward
        );
        vm.stopPrank();

        // Then pause and try to fulfill
        vm.startPrank(admin);
        luckyBuy.pause();
        vm.stopPrank();

        vm.expectRevert();
        luckyBuy.fulfill(
            0,
            receiver,
            new bytes(0),
            reward,
            address(0),
            0,
            new bytes(0)
        );
    }

    function testMaxRewardUpdate() public {
        vm.startPrank(admin);
        uint256 newMaxReward = 50 ether;

        vm.expectEmit(true, true, true, false);
        emit MaxRewardUpdated(reward, newMaxReward);

        luckyBuy.setMaxReward(newMaxReward);
        assertEq(luckyBuy.maxReward(), newMaxReward);
        vm.stopPrank();
    }

    function testCommitWithRewardBelowMinimum() public {
        uint256 belowMinReward = luckyBuy.BASE_POINTS() - 1;

        vm.expectRevert(LuckyBuy.InvalidReward.selector);
        luckyBuy.commit{value: amount}(
            receiver,
            cosigner,
            seed,
            orderHash,
            belowMinReward
        );
    }

    function testTreasuryBalanceManagement() public {
        uint256 initialBalance = address(luckyBuy).balance;
        uint256 depositAmount = 5 ether;

        // Test direct ETH transfer
        (bool success, ) = address(luckyBuy).call{value: depositAmount}("");
        assertTrue(success);
        assertEq(luckyBuy.treasuryBalance(), initialBalance + depositAmount);

        // Test balance update during commit
        vm.startPrank(receiver);
        luckyBuy.commit{value: amount}(
            receiver,
            cosigner,
            seed,
            orderHash,
            reward
        );
        vm.stopPrank();

        assertEq(luckyBuy.treasuryBalance(), depositAmount);
        assertEq(luckyBuy.commitBalance(), amount);
        assertEq(luckyBuy.protocolBalance(), 0);
    }

    function testCommitId() public {
        vm.startPrank(user);
        vm.deal(user, amount);

        uint256 commitId = luckyBuy.commit{value: amount}(
            receiver,
            cosigner,
            seed,
            orderHash,
            reward
        );

        assertEq(luckyBuy.luckyBuyCount(receiver), 1);

        vm.stopPrank();

        assertEq(commitId, 0);

        (uint256 id, , , , , , , ) = luckyBuy.luckyBuys(commitId);
        assertEq(id, commitId);
    }

    function testInvalidAmountOverOdds() public {
        vm.startPrank(user);
        vm.deal(user, 2 ether);

        // Try to commit with amount that would result in >100% odds
        // If amount * BASE_POINTS / reward > BASE_POINTS, it should revert
        vm.expectRevert(LuckyBuy.InvalidAmount.selector);
        luckyBuy.commit{value: 2 ether}(
            receiver,
            cosigner,
            seed,
            orderHash,
            1 ether // This would result in 200% odds
        );

        vm.stopPrank();
    }

    function testProtocolFee() public {
        vm.startPrank(admin);
        luckyBuy.setProtocolFee(100);
        vm.stopPrank();

        assertEq(luckyBuy.protocolFee(), 100);
    }

    function testCalculateContributionWithoutFee() public {
        uint256 amount = 1 ether;
        uint256 protocolFee = 100;

        vm.startPrank(admin);
        luckyBuy.setProtocolFee(protocolFee);
        vm.stopPrank();

        uint256 fee = luckyBuy.calculateFee(amount);
        assertEq(fee, (amount * protocolFee) / luckyBuy.BASE_POINTS());

        uint256 amountWithFee = amount + fee;
        assertEq(
            amountWithFee,
            amount + ((amount * protocolFee) / luckyBuy.BASE_POINTS())
        );

        uint256 amountWithoutFee = luckyBuy.calculateContributionWithoutFee(
            amountWithFee
        );
        assertEq(amountWithoutFee, amount);
    }

    function testCalculateFee() public {
        uint256 amount = 1 ether;
        uint256 protocolFee = 100;

        vm.startPrank(admin);
        luckyBuy.setProtocolFee(protocolFee);
        vm.stopPrank();

        uint256 fee = luckyBuy.calculateFee(amount);
        assertEq(fee, (amount * protocolFee) / luckyBuy.BASE_POINTS());
    }

    function testCommitWithFee() public {
        uint256 amount = 1 ether;
        uint256 protocolFee = 100;

        vm.startPrank(admin);
        luckyBuy.setProtocolFee(protocolFee);
        vm.stopPrank();

        uint256 fee = luckyBuy.calculateFee(amount);
        uint256 amountWithFee = amount + fee;

        vm.startPrank(user);
        vm.deal(user, amountWithFee);

        luckyBuy.commit{value: amountWithFee}(
            receiver,
            cosigner,
            seed,
            orderHash,
            reward
        );

        (
            uint256 id,
            ,
            ,
            ,
            ,
            ,
            uint256 amountWithoutFee,
            uint256 reward
        ) = luckyBuy.luckyBuys(0);
        assertEq(amountWithoutFee, amount);
        assertEq(amountWithFee, address(luckyBuy).balance);
    }

    function testWithdrawSuccess() public {
        uint256 withdrawAmount = 1 ether;

        // Fund the contract first
        vm.deal(address(this), withdrawAmount);
        (bool success, ) = address(luckyBuy).call{value: withdrawAmount}("");
        assertTrue(success, "Initial funding should succeed");

        uint256 initialBalance = address(luckyBuy).balance;
        uint256 initialAdminBalance = address(admin).balance;

        vm.expectEmit(true, true, true, false);
        emit Withdrawal(admin, withdrawAmount);

        vm.prank(admin);
        luckyBuy.withdraw(withdrawAmount);

        assertEq(
            address(luckyBuy).balance,
            initialBalance - withdrawAmount,
            "Contract balance should decrease"
        );
        assertEq(
            address(admin).balance,
            initialAdminBalance + withdrawAmount,
            "Admin balance should increase"
        );
        assertEq(
            luckyBuy.treasuryBalance(),
            initialBalance - withdrawAmount,
            "Contract balance state should update"
        );
    }

    function testWithdrawInsufficientBalance() public {
        uint256 withdrawAmount = 1 ether;

        // Try to withdraw without funding
        vm.startPrank(admin);
        vm.expectRevert(LuckyBuy.InsufficientBalance.selector);
        luckyBuy.withdraw(withdrawAmount);
        vm.stopPrank();

        // Fund with less than withdraw amount
        vm.deal(address(this), withdrawAmount / 2);
        (bool success, ) = address(luckyBuy).call{value: withdrawAmount / 2}(
            ""
        );
        assertTrue(success, "Initial funding should succeed");

        // Try to withdraw more than available
        vm.startPrank(admin);
        vm.expectRevert(LuckyBuy.InsufficientBalance.selector);
        luckyBuy.withdraw(withdrawAmount);
        vm.stopPrank();
    }

    function testWithdrawNonAdmin() public {
        uint256 withdrawAmount = 1 ether;

        // Fund the contract
        vm.deal(address(this), withdrawAmount);
        (bool success, ) = address(luckyBuy).call{value: withdrawAmount}("");
        assertTrue(success, "Initial funding should succeed");

        // Try to withdraw as non-admin
        vm.startPrank(user);
        vm.expectRevert();
        luckyBuy.withdraw(withdrawAmount);
        vm.stopPrank();
    }

    function testWithdrawMultiple() public {
        uint256 totalAmount = 5 ether;
        uint256 withdrawAmount = 1 ether;

        // Fund the contract
        vm.deal(address(this), totalAmount);
        (bool success, ) = address(luckyBuy).call{value: totalAmount}("");
        assertTrue(success, "Initial funding should succeed");

        uint256 initialBalance = address(luckyBuy).balance;
        uint256 initialAdminBalance = address(admin).balance;

        // Perform multiple withdrawals
        for (uint256 i = 0; i < 5; i++) {
            vm.startPrank(admin);
            luckyBuy.withdraw(withdrawAmount);
            vm.stopPrank();

            assertEq(
                address(luckyBuy).balance,
                initialBalance - (withdrawAmount * (i + 1)),
                "Contract balance should decrease correctly"
            );
            assertEq(
                address(admin).balance,
                initialAdminBalance + (withdrawAmount * (i + 1)),
                "Admin balance should increase correctly"
            );
            assertEq(
                luckyBuy.treasuryBalance(),
                initialBalance - (withdrawAmount * (i + 1)),
                "Contract balance state should update correctly"
            );
        }
    }

    function testWithdrawZeroAmount() public {
        // Try to withdraw zero amount
        vm.startPrank(admin);
        luckyBuy.withdraw(0);
        vm.stopPrank();

        // State should remain unchanged
        assertEq(
            address(luckyBuy).balance,
            0,
            "Contract balance should remain 0"
        );
        assertEq(
            luckyBuy.treasuryBalance(),
            0,
            "Contract balance state should remain 0"
        );
    }

    function testEmergencyWithdraw() public {
        luckyBuy.commit{value: amount}(
            receiver,
            cosigner,
            seed,
            orderHash,
            reward
        );

        uint256 initialBalance = address(admin).balance;

        vm.startPrank(admin);
        luckyBuy.emergencyWithdraw();
        vm.stopPrank();

        assertEq(address(luckyBuy).balance, 0);
        assertEq(address(admin).balance, initialBalance + amount);
        assertEq(luckyBuy.treasuryBalance(), 0);
        assertEq(luckyBuy.commitBalance(), 0);
        assertEq(luckyBuy.protocolBalance(), 0);
        assertEq(luckyBuy.paused(), true);
    }

    function testInvalidProtocolFee() public {
        vm.startPrank(admin);
        uint256 invalidProtocolFee = luckyBuy.BASE_POINTS() + 1;
        vm.expectRevert(LuckyBuy.InvalidProtocolFee.selector);
        luckyBuy.setProtocolFee(invalidProtocolFee);
        vm.stopPrank();
    }

    function testProtocolFeeUpdate() public {
        vm.startPrank(admin);
        luckyBuy.setProtocolFee(100);
        vm.stopPrank();
    }
}<|MERGE_RESOLUTION|>--- conflicted
+++ resolved
@@ -27,11 +27,8 @@
         bytes32 orderHash,
         uint256 amount,
         uint256 reward,
-<<<<<<< HEAD
+        uint256 fee,
         bytes32 digest
-=======
-        uint256 fee
->>>>>>> 6f6e05a7
     );
 
     event Withdrawal(address indexed sender, uint256 amount);
@@ -65,11 +62,8 @@
             orderHash,
             amount,
             reward,
-<<<<<<< HEAD
+            0,
             bytes32(0)
-=======
-            0
->>>>>>> 6f6e05a7
         );
 
         luckyBuy.commit{value: amount}(
